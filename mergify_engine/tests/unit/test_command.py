--- conflicted
+++ resolved
@@ -92,7 +92,7 @@
         "ignore_conflicts": False,
         "labels": [],
         "label_conflicts": "conflicts",
-<<<<<<< HEAD
+        "title": "{{ title }} (backport #{{ number }})",
     }
 
 
@@ -274,8 +274,4 @@
     )
 
     assert len(http_calls) == 1
-    assert result in http_calls[0][1]["json"]["body"]
-=======
-        "title": "{{ title }} (backport #{{ number }})",
-    }
->>>>>>> c8b04346
+    assert result in http_calls[0][1]["json"]["body"]